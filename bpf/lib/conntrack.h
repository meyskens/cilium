--- conflicted
+++ resolved
@@ -293,11 +293,6 @@
 		if (ct_entry_alive(entry))
 			*monitor = ct_update_timeout(entry, is_tcp, dir, seen_flags);
 
-<<<<<<< HEAD
-		if (ct_state)
-			ct_lookup_fill_state(ct_state, entry, dir, syn);
-
-=======
 		ct_state->rev_nat_index = entry->rev_nat_index;
 
 		ct_state->auth_required = entry->auth_required;
@@ -318,7 +313,6 @@
 			ct_state->ifindex = entry->ifindex;
 #endif
 		}
->>>>>>> 51a79595
 #ifdef CONNTRACK_ACCOUNTING
 		/* FIXME: This is slow, per-cpu counters? */
 		if (dir == CT_INGRESS) {
@@ -1028,13 +1022,10 @@
 	if (ct_state)
 		ct_create_fill_entry(&entry, ct_state, dir);
 
-<<<<<<< HEAD
-=======
 	entry.auth_required = ct_state->auth_required;
 	entry.auth_ok = ct_state->auth_ok;
 
 	entry.rev_nat_index = ct_state->rev_nat_index;
->>>>>>> 51a79595
 	seen_flags.value |= is_tcp ? TCP_FLAG_SYN : 0;
 	ct_update_timeout(&entry, is_tcp, dir, seen_flags);
 
